from abc import ABC, abstractmethod
from typing import Dict, Any, List, Optional
import numpy as np
import time
from .error_codes import SUCCESS, ALREADY_INITIALIZED, NOT_INITIALIZED, OPERATION_FAILED

class ModalityState:
    def __init__(self, timestamp: float = None):
        self.timestamp = timestamp or time.time()
    
    def to_dict(self) -> Dict[str, Any]:
        return {"timestamp": self.timestamp}


class BaseModality(ABC):
    def __init__(self, name: str):
        self.name = name
        self._is_running = False
        self._last_state: Optional[ModalityState] = None
    
    @abstractmethod
    def initialize(self) -> int:
        """
        初始化模态
        
        Returns:
            int: 错误码，0表示成功，其他值表示失败
        """
        pass
    
    @abstractmethod
    def update(self) -> Optional[ModalityState]:
        """
        更新模态状态
        
        Returns:
            Optional[ModalityState]: 更新后的模态状态，如果失败则返回None
        """
        pass
    
    @abstractmethod
    def shutdown(self) -> int:
        """
        关闭模态
        
        Returns:
            int: 错误码，0表示成功，其他值表示失败
        """
        pass
    
    def start(self) -> int:
        """
        启动模态
        
        Returns:
            int: 错误码，0表示成功，其他值表示失败
        """
        if self._is_running:
            return ALREADY_INITIALIZED
        
        result = self.initialize()
        if result == SUCCESS:
            self._is_running = True
        
        return result
    
    def stop(self) -> int:
        """
        停止模态
        
        Returns:
            int: 错误码，0表示成功，其他值表示失败
        """
        if not self._is_running:
            return NOT_INITIALIZED
        
        result = self.shutdown()
        if result == SUCCESS:
            self._is_running = False
        
        return result
    
    def get_last_state(self) -> Optional[ModalityState]:
        """
        获取最后一次状态
        
        Returns:
            Optional[ModalityState]: 最后一次的状态
        """
        return self._last_state
    
    def is_running(self) -> bool:
        """
        检查模态是否正在运行
        
        Returns:
            bool: 如果模态正在运行则返回True，否则返回False
        """
<<<<<<< HEAD
        return self._is_running
=======
        return self._is_running

    # @abstractmethod
    def get_key_info(self) -> str:
        """
        获取模态的关键信息

        Returns:
            str: 模态的关键信息
        """

        return "Not implemented in base class"
>>>>>>> 91cd3a7f
<|MERGE_RESOLUTION|>--- conflicted
+++ resolved
@@ -96,9 +96,6 @@
         Returns:
             bool: 如果模态正在运行则返回True，否则返回False
         """
-<<<<<<< HEAD
-        return self._is_running
-=======
         return self._is_running
 
     # @abstractmethod
@@ -110,5 +107,4 @@
             str: 模态的关键信息
         """
 
-        return "Not implemented in base class"
->>>>>>> 91cd3a7f
+        return "Not implemented in base class"