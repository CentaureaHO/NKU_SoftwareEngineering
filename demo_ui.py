import time
import requests
import threading
import webbrowser
from viewer.viewer import init_viewer

if __name__ == '__main__':
    viewer_thread = threading.Thread(target=init_viewer)
    viewer_thread.daemon = True  # 设置为守护线程，主线程退出时自动结束
    viewer_thread.start()
    webbrowser.open("http://127.0.0.1:5000")
    
    count = 0
    while True:
        count += 1
        time.sleep(5)
        # 关闭闪烁（变为绿色常亮）
        requests.post('http://127.0.0.1:5000/set_blinking', json={'enabled': False})
        print("🔵 已关闭闪烁")
        time.sleep(5)  # 继续观察状态

        # 开启闪烁（变为红色闪烁）
        requests.post('http://127.0.0.1:5000/set_blinking', json={'enabled': True})
        print("🔴 已开启闪烁")
        time.sleep(5)  # 继续观察状态

<<<<<<< HEAD
requests.post('http://127.0.0.1:5000/update_string', json={'message': '111111'})
=======
        response = requests.post('http://127.0.0.1:5000/update_string', json={'message': str(count)})
        # 输出返回的消息
        if response.status_code == 200:
            print('服务器返回的消息:', response.json()['updated_message'])
        else:
            print('请求失败，状态码:', response.status_code)
>>>>>>> d13cad88
<|MERGE_RESOLUTION|>--- conflicted
+++ resolved
@@ -4,33 +4,4 @@
 import webbrowser
 from viewer.viewer import init_viewer
 
-if __name__ == '__main__':
-    viewer_thread = threading.Thread(target=init_viewer)
-    viewer_thread.daemon = True  # 设置为守护线程，主线程退出时自动结束
-    viewer_thread.start()
-    webbrowser.open("http://127.0.0.1:5000")
-    
-    count = 0
-    while True:
-        count += 1
-        time.sleep(5)
-        # 关闭闪烁（变为绿色常亮）
-        requests.post('http://127.0.0.1:5000/set_blinking', json={'enabled': False})
-        print("🔵 已关闭闪烁")
-        time.sleep(5)  # 继续观察状态
-
-        # 开启闪烁（变为红色闪烁）
-        requests.post('http://127.0.0.1:5000/set_blinking', json={'enabled': True})
-        print("🔴 已开启闪烁")
-        time.sleep(5)  # 继续观察状态
-
-<<<<<<< HEAD
-requests.post('http://127.0.0.1:5000/update_string', json={'message': '111111'})
-=======
-        response = requests.post('http://127.0.0.1:5000/update_string', json={'message': str(count)})
-        # 输出返回的消息
-        if response.status_code == 200:
-            print('服务器返回的消息:', response.json()['updated_message'])
-        else:
-            print('请求失败，状态码:', response.status_code)
->>>>>>> d13cad88
+requests.post('http://127.0.0.1:5000/update_string', json={'message': '111111'})