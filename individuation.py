#!/usr/bin/env python3
# -*- coding: utf-8 -*-
#_author = 'Yidian Lin'

"""
Module Description:
    用于实现车载多模态智能交互系统的个性化功能
"""

from applications.application import Application
<<<<<<< HEAD
from logger import logger
from typing import List
import os
import pickle

# 支持的模态包括:物理模态(UI界面),语音模态,图像模态(头部姿态,手势,视线)
# 主要支持语音模态和手势模态的个性化
# 语音模态:可以给出相当复杂的字符串,映射为功能(将字符串转化为功能,例如播放音乐/Music代表Application.type.music)
# 手势模态:特定手势映射特定功能(可以个性化,包括个性化默认参数,类似快捷键的功能)
=======
from logger import Logger
from typing import List

# 模态包括:UI,语音,头部姿态,手势,视线
# 给视线实现一个特定场景,作为创新功能/展示用
# 头部姿态单纯承担场景中的确认和否定功能吧(返回0/1/None)
# UI初步不打算实现个性化(简化考虑)
# 语音模态和手势模态是个性化的关键
# 语音模态:可以给出相当复杂的字符串,在这里处理为功能(个性化的主要表现,将字符串转化为功能,例如播放音乐/Music代表Application.type.music)
# 和参数
# 手势模态:特定手势给出单一功能(可以个性化,包括个性化默认参数,类似快捷键的功能)

class Individuation:
    # TODO(): 个性化功能应该可以被设置(提供函数修改各个individuation_dict)
    # TODO(): 个性化功能应该通过写入文件实现持久化
    logger = Logger()
    speech_individuation_dict = {
        "播放音乐": Application.type.music_play,
        "导航": Application.type.navigation,
        "车辆状态": Application.type.vehicle_state
    }

    # TODO(): 测试来看,使用点头和摇头来控制功能实在太奇怪了,让头部模态单纯承担场景中的确认和否定功能吧(返回0/1/None)
    """
    head_individuation_dict = {
        "点头": Application.type.vehicle_state,
        "摇头": Application.type.navigation,
    }
    """
    # TODO(): 手势模态
    gesture_individuation_dict = {
        "握拳": Application.type.music_change_pause,
        "挥手": Application.type.music_change_pause,
        "竖起大拇指":Application.type.music_change_pause
    }
>>>>>>> 1103b021

class Individuation:
    def __init__(self) -> None:
        # 个性化配置文件路径
        current_dir = os.path.dirname(os.path.abspath(__file__))
        relative_path = "./database/individuation"
        dir_path = os.path.join(current_dir, relative_path)
        self.speech_individuation_file_path = os.path.join(dir_path, 'speech_individuation.txt')
        self.gesture_individuation_file_path = os.path.join(dir_path, 'gesture_individuation.txt')
        # 手势个性化字典
        self.gesture_individuation_dict = {}
        if os.path.exists(self.gesture_individuation_file_path):
            with open(self.gesture_individuation_file_path, 'r' , encoding = "utf-8" ) as file:  
                self.gesture_individuation_dict = eval(file.read())
                for gesture_name, application_type in self.gesture_individuation_dict.items():
                    self.gesture_individuation_dict[gesture_name] = Application.name2type[application_type]
        else:
            self.gesture_individuation_dict = {
                "握拳": Application.type.music_change_pause,
                "挥手": Application.type.music_change_pause,
                "竖起大拇指":Application.type.music_change_pause
            }
        print(f"gesture_individuation_dict: {self.gesture_individuation_dict}")
        # 语音个性化字典
        self.speech_individuation_dict = {}
        if os.path.exists(self.speech_individuation_file_path):
            with open(self.speech_individuation_file_path, 'r' , encoding = "utf-8" ) as file:  
                speech_individuation_dict = eval(file.read())
                for application_type , speech_text in speech_individuation_dict.items():
                    if speech_text == "":
                        continue
                    self.speech_individuation_dict[speech_text] = Application.name2type[application_type]
        else:
            self.speech_individuation_dict = {
                "播放音乐" : Application.type.music_play,
                "切换播放状态" : Application.type.music_change_pause,
                "导航" : Application.type.navigation,
                "车辆状态监测" : Application.type.vehicle_state
            }
        print(f"speech_individuation_dict: {self.speech_individuation_dict}")

    # 语音个性化函数
    def speech_individuation(self, speech_text: str) -> None:
        if speech_text in self.speech_individuation_dict:
            function_name = self.speech_individuation_dict[speech_text]
            Application.schedule(function_name,[])
            # cls.logger.Log(f"模态:语音 功能:{Application.to_string(function_name)} 参数:{speech_text}")
        else:
            print(f"无效语音命令: {speech_text}")
<<<<<<< HEAD
            # cls.logger.Log(f"模态:语音 功能:无效功能 参数:{speech_text}")

    # 手势个性化函数
    def gesture_individuation(self, gesture_text: str) -> None:
        if gesture_text in self.gesture_individuation_dict:
            function_name = self.gesture_individuation_dict[gesture_text]
            Application.schedule(function_name,[])
            #self.logger.Log(f"模态:手势 功能:{Application.to_string(function_name)} 参数:{gesture_text}")
        else:
            print(f"无效语音命令: {gesture_text}")
            #self.logger.Log(f"模态:手势 功能:无效功能 参数:{gesture_text}")

    def get_gesture_names(self) -> List[str]:
        gesture_names = []
        for gesture_name in self.gesture_individuation_dict.keys():
            gesture_names.append(gesture_name)
        return gesture_names
    
    def set_gesture_individuation(self, gesture_options) -> None:
        self.gesture_individuation_dict = gesture_options
        print(f"self.gesture_individuation_dict: {self.gesture_individuation_dict}")
        # file_path = os.path.join(Individuation.dir_path, 'gesture_individuation.txt')
        with open(self.gesture_individuation_file_path, 'w' , encoding = "utf-8" ) as f:
            f.write(str(self.gesture_individuation_dict))
        for gesture_name, application_type in gesture_options.items():
            self.gesture_individuation_dict[gesture_name] = Application.name2type[application_type]
        # print(f"gesture_individuation_dict: {gesture_individuation_dict}")
        # print(f"Individuation.dir_path: {Individuation.dir_path}")

    def set_speech_individuation(self, speech_options) -> None:
        self.speech_individuation_dict = {}
        # self.speech_individuation_dict = speech_options
        print(f"speech_options: {speech_options}")
        with open(self.speech_individuation_file_path, 'w' , encoding = "utf-8" ) as f:
            f.write(str(speech_options))
        for application_type , speech_text in speech_options.items():
            self.speech_individuation_dict[speech_text] = Application.name2type[application_type]
        
        
individuation = Individuation()

if __name__ == '__main__':
    test_gesture_individuation_dict = {
        "握拳": '播放音乐',
        "挥手": '播放音乐',
        "竖起大拇指":'播放音乐'
    }
    individuation.set_gesture_individuation(test_gesture_individuation_dict)
=======
            cls.logger.Log(f"模态:语音 功能:无效功能 参数:{speech_text}")

    @classmethod
    # 手势个性化函数
    def gesture_individuation(cls, gesture_text: str) -> None:
        if gesture_text in cls.gesture_individuation_dict:
            function_name = cls.gesture_individuation_dict[gesture_text]
            Application.schedule(function_name,[])
            cls.logger.Log(f"模态:手势 功能:{Application.to_string(function_name)} 参数:{gesture_text}")
        else:
            print(f"无效语音命令: {gesture_text}")
            cls.logger.Log(f"模态:手势 功能:无效功能 参数:{gesture_text}")

    @classmethod
    def get_gesture_names(cls) -> List[str]:
        gesture_names = []
        for gesture_name in cls.gesture_individuation_dict.keys():
            gesture_names.append(gesture_name)
        return gesture_names

    #@classmethod
    # 头部姿态个性化函数
    #def head_individuation(cls, headpos_text: str) -> None:
    #    # 修改以下代码,从speech_individuation_dict中获取对应的功能
    #    if headpos_text in cls.head_individuation_dict:
    #        function_name = cls.head_individuation_dict[headpos_text]
    #        Application.schedule(function_name,[])
    #        cls.logger.Log(f"模态:头部姿态 功能:{Application.to_string(function_name)} 参数:{headpos_text}")
    #    else:
    #        print(f"无效头部命令: {headpos_text}")
    #        cls.logger.Log(f"模态:头部姿态 功能:无效功能 参数:{headpos_text}")
>>>>>>> 1103b021
<|MERGE_RESOLUTION|>--- conflicted
+++ resolved
@@ -1,188 +1,116 @@
-#!/usr/bin/env python3
-# -*- coding: utf-8 -*-
-#_author = 'Yidian Lin'
-
-"""
-Module Description:
-    用于实现车载多模态智能交互系统的个性化功能
-"""
-
-from applications.application import Application
-<<<<<<< HEAD
-from logger import logger
-from typing import List
-import os
-import pickle
-
-# 支持的模态包括:物理模态(UI界面),语音模态,图像模态(头部姿态,手势,视线)
-# 主要支持语音模态和手势模态的个性化
-# 语音模态:可以给出相当复杂的字符串,映射为功能(将字符串转化为功能,例如播放音乐/Music代表Application.type.music)
-# 手势模态:特定手势映射特定功能(可以个性化,包括个性化默认参数,类似快捷键的功能)
-=======
-from logger import Logger
-from typing import List
-
-# 模态包括:UI,语音,头部姿态,手势,视线
-# 给视线实现一个特定场景,作为创新功能/展示用
-# 头部姿态单纯承担场景中的确认和否定功能吧(返回0/1/None)
-# UI初步不打算实现个性化(简化考虑)
-# 语音模态和手势模态是个性化的关键
-# 语音模态:可以给出相当复杂的字符串,在这里处理为功能(个性化的主要表现,将字符串转化为功能,例如播放音乐/Music代表Application.type.music)
-# 和参数
-# 手势模态:特定手势给出单一功能(可以个性化,包括个性化默认参数,类似快捷键的功能)
-
-class Individuation:
-    # TODO(): 个性化功能应该可以被设置(提供函数修改各个individuation_dict)
-    # TODO(): 个性化功能应该通过写入文件实现持久化
-    logger = Logger()
-    speech_individuation_dict = {
-        "播放音乐": Application.type.music_play,
-        "导航": Application.type.navigation,
-        "车辆状态": Application.type.vehicle_state
-    }
-
-    # TODO(): 测试来看,使用点头和摇头来控制功能实在太奇怪了,让头部模态单纯承担场景中的确认和否定功能吧(返回0/1/None)
-    """
-    head_individuation_dict = {
-        "点头": Application.type.vehicle_state,
-        "摇头": Application.type.navigation,
-    }
-    """
-    # TODO(): 手势模态
-    gesture_individuation_dict = {
-        "握拳": Application.type.music_change_pause,
-        "挥手": Application.type.music_change_pause,
-        "竖起大拇指":Application.type.music_change_pause
-    }
->>>>>>> 1103b021
-
-class Individuation:
-    def __init__(self) -> None:
-        # 个性化配置文件路径
-        current_dir = os.path.dirname(os.path.abspath(__file__))
-        relative_path = "./database/individuation"
-        dir_path = os.path.join(current_dir, relative_path)
-        self.speech_individuation_file_path = os.path.join(dir_path, 'speech_individuation.txt')
-        self.gesture_individuation_file_path = os.path.join(dir_path, 'gesture_individuation.txt')
-        # 手势个性化字典
-        self.gesture_individuation_dict = {}
-        if os.path.exists(self.gesture_individuation_file_path):
-            with open(self.gesture_individuation_file_path, 'r' , encoding = "utf-8" ) as file:  
-                self.gesture_individuation_dict = eval(file.read())
-                for gesture_name, application_type in self.gesture_individuation_dict.items():
-                    self.gesture_individuation_dict[gesture_name] = Application.name2type[application_type]
-        else:
-            self.gesture_individuation_dict = {
-                "握拳": Application.type.music_change_pause,
-                "挥手": Application.type.music_change_pause,
-                "竖起大拇指":Application.type.music_change_pause
-            }
-        print(f"gesture_individuation_dict: {self.gesture_individuation_dict}")
-        # 语音个性化字典
-        self.speech_individuation_dict = {}
-        if os.path.exists(self.speech_individuation_file_path):
-            with open(self.speech_individuation_file_path, 'r' , encoding = "utf-8" ) as file:  
-                speech_individuation_dict = eval(file.read())
-                for application_type , speech_text in speech_individuation_dict.items():
-                    if speech_text == "":
-                        continue
-                    self.speech_individuation_dict[speech_text] = Application.name2type[application_type]
-        else:
-            self.speech_individuation_dict = {
-                "播放音乐" : Application.type.music_play,
-                "切换播放状态" : Application.type.music_change_pause,
-                "导航" : Application.type.navigation,
-                "车辆状态监测" : Application.type.vehicle_state
-            }
-        print(f"speech_individuation_dict: {self.speech_individuation_dict}")
-
-    # 语音个性化函数
-    def speech_individuation(self, speech_text: str) -> None:
-        if speech_text in self.speech_individuation_dict:
-            function_name = self.speech_individuation_dict[speech_text]
-            Application.schedule(function_name,[])
-            # cls.logger.Log(f"模态:语音 功能:{Application.to_string(function_name)} 参数:{speech_text}")
-        else:
-            print(f"无效语音命令: {speech_text}")
-<<<<<<< HEAD
-            # cls.logger.Log(f"模态:语音 功能:无效功能 参数:{speech_text}")
-
-    # 手势个性化函数
-    def gesture_individuation(self, gesture_text: str) -> None:
-        if gesture_text in self.gesture_individuation_dict:
-            function_name = self.gesture_individuation_dict[gesture_text]
-            Application.schedule(function_name,[])
-            #self.logger.Log(f"模态:手势 功能:{Application.to_string(function_name)} 参数:{gesture_text}")
-        else:
-            print(f"无效语音命令: {gesture_text}")
-            #self.logger.Log(f"模态:手势 功能:无效功能 参数:{gesture_text}")
-
-    def get_gesture_names(self) -> List[str]:
-        gesture_names = []
-        for gesture_name in self.gesture_individuation_dict.keys():
-            gesture_names.append(gesture_name)
-        return gesture_names
-    
-    def set_gesture_individuation(self, gesture_options) -> None:
-        self.gesture_individuation_dict = gesture_options
-        print(f"self.gesture_individuation_dict: {self.gesture_individuation_dict}")
-        # file_path = os.path.join(Individuation.dir_path, 'gesture_individuation.txt')
-        with open(self.gesture_individuation_file_path, 'w' , encoding = "utf-8" ) as f:
-            f.write(str(self.gesture_individuation_dict))
-        for gesture_name, application_type in gesture_options.items():
-            self.gesture_individuation_dict[gesture_name] = Application.name2type[application_type]
-        # print(f"gesture_individuation_dict: {gesture_individuation_dict}")
-        # print(f"Individuation.dir_path: {Individuation.dir_path}")
-
-    def set_speech_individuation(self, speech_options) -> None:
-        self.speech_individuation_dict = {}
-        # self.speech_individuation_dict = speech_options
-        print(f"speech_options: {speech_options}")
-        with open(self.speech_individuation_file_path, 'w' , encoding = "utf-8" ) as f:
-            f.write(str(speech_options))
-        for application_type , speech_text in speech_options.items():
-            self.speech_individuation_dict[speech_text] = Application.name2type[application_type]
-        
-        
-individuation = Individuation()
-
-if __name__ == '__main__':
-    test_gesture_individuation_dict = {
-        "握拳": '播放音乐',
-        "挥手": '播放音乐',
-        "竖起大拇指":'播放音乐'
-    }
-    individuation.set_gesture_individuation(test_gesture_individuation_dict)
-=======
-            cls.logger.Log(f"模态:语音 功能:无效功能 参数:{speech_text}")
-
-    @classmethod
-    # 手势个性化函数
-    def gesture_individuation(cls, gesture_text: str) -> None:
-        if gesture_text in cls.gesture_individuation_dict:
-            function_name = cls.gesture_individuation_dict[gesture_text]
-            Application.schedule(function_name,[])
-            cls.logger.Log(f"模态:手势 功能:{Application.to_string(function_name)} 参数:{gesture_text}")
-        else:
-            print(f"无效语音命令: {gesture_text}")
-            cls.logger.Log(f"模态:手势 功能:无效功能 参数:{gesture_text}")
-
-    @classmethod
-    def get_gesture_names(cls) -> List[str]:
-        gesture_names = []
-        for gesture_name in cls.gesture_individuation_dict.keys():
-            gesture_names.append(gesture_name)
-        return gesture_names
-
-    #@classmethod
-    # 头部姿态个性化函数
-    #def head_individuation(cls, headpos_text: str) -> None:
-    #    # 修改以下代码,从speech_individuation_dict中获取对应的功能
-    #    if headpos_text in cls.head_individuation_dict:
-    #        function_name = cls.head_individuation_dict[headpos_text]
-    #        Application.schedule(function_name,[])
-    #        cls.logger.Log(f"模态:头部姿态 功能:{Application.to_string(function_name)} 参数:{headpos_text}")
-    #    else:
-    #        print(f"无效头部命令: {headpos_text}")
-    #        cls.logger.Log(f"模态:头部姿态 功能:无效功能 参数:{headpos_text}")
->>>>>>> 1103b021
+#!/usr/bin/env python3
+# -*- coding: utf-8 -*-
+#_author = 'Yidian Lin'
+
+"""
+Module Description:
+    用于实现车载多模态智能交互系统的个性化功能
+"""
+
+from applications.application import Application
+from logger import logger
+from typing import List
+import os
+import pickle
+
+# 支持的模态包括:物理模态(UI界面),语音模态,图像模态(头部姿态,手势,视线)
+# 主要支持语音模态和手势模态的个性化
+# 语音模态:可以给出相当复杂的字符串,映射为功能(将字符串转化为功能,例如播放音乐/Music代表Application.type.music)
+# 手势模态:特定手势映射特定功能(可以个性化,包括个性化默认参数,类似快捷键的功能)
+
+class Individuation:
+    def __init__(self) -> None:
+        # 个性化配置文件路径
+        current_dir = os.path.dirname(os.path.abspath(__file__))
+        relative_path = "./database/individuation"
+        dir_path = os.path.join(current_dir, relative_path)
+        self.speech_individuation_file_path = os.path.join(dir_path, 'speech_individuation.txt')
+        self.gesture_individuation_file_path = os.path.join(dir_path, 'gesture_individuation.txt')
+        # 手势个性化字典
+        self.gesture_individuation_dict = {}
+        if os.path.exists(self.gesture_individuation_file_path):
+            with open(self.gesture_individuation_file_path, 'r' , encoding = "utf-8" ) as file:  
+                self.gesture_individuation_dict = eval(file.read())
+                for gesture_name, application_type in self.gesture_individuation_dict.items():
+                    self.gesture_individuation_dict[gesture_name] = Application.name2type[application_type]
+        else:
+            self.gesture_individuation_dict = {
+                "握拳": Application.type.music_change_pause,
+                "挥手": Application.type.music_change_pause,
+                "竖起大拇指":Application.type.music_change_pause
+            }
+        print(f"gesture_individuation_dict: {self.gesture_individuation_dict}")
+        # 语音个性化字典
+        self.speech_individuation_dict = {}
+        if os.path.exists(self.speech_individuation_file_path):
+            with open(self.speech_individuation_file_path, 'r' , encoding = "utf-8" ) as file:  
+                speech_individuation_dict = eval(file.read())
+                for application_type , speech_text in speech_individuation_dict.items():
+                    if speech_text == "":
+                        continue
+                    self.speech_individuation_dict[speech_text] = Application.name2type[application_type]
+        else:
+            self.speech_individuation_dict = {
+                "播放音乐" : Application.type.music_play,
+                "切换播放状态" : Application.type.music_change_pause,
+                "导航" : Application.type.navigation,
+                "车辆状态监测" : Application.type.vehicle_state
+            }
+        print(f"speech_individuation_dict: {self.speech_individuation_dict}")
+
+    # 语音个性化函数
+    def speech_individuation(self, speech_text: str) -> None:
+        if speech_text in self.speech_individuation_dict:
+            function_name = self.speech_individuation_dict[speech_text]
+            Application.schedule(function_name,[])
+            # cls.logger.Log(f"模态:语音 功能:{Application.to_string(function_name)} 参数:{speech_text}")
+        else:
+            print(f"无效语音命令: {speech_text}")
+            # cls.logger.Log(f"模态:语音 功能:无效功能 参数:{speech_text}")
+
+    # 手势个性化函数
+    def gesture_individuation(self, gesture_text: str) -> None:
+        if gesture_text in self.gesture_individuation_dict:
+            function_name = self.gesture_individuation_dict[gesture_text]
+            Application.schedule(function_name,[])
+            #self.logger.Log(f"模态:手势 功能:{Application.to_string(function_name)} 参数:{gesture_text}")
+        else:
+            print(f"无效语音命令: {gesture_text}")
+            #self.logger.Log(f"模态:手势 功能:无效功能 参数:{gesture_text}")
+
+    def get_gesture_names(self) -> List[str]:
+        gesture_names = []
+        for gesture_name in self.gesture_individuation_dict.keys():
+            gesture_names.append(gesture_name)
+        return gesture_names
+    
+    def set_gesture_individuation(self, gesture_options) -> None:
+        self.gesture_individuation_dict = gesture_options
+        print(f"self.gesture_individuation_dict: {self.gesture_individuation_dict}")
+        # file_path = os.path.join(Individuation.dir_path, 'gesture_individuation.txt')
+        with open(self.gesture_individuation_file_path, 'w' , encoding = "utf-8" ) as f:
+            f.write(str(self.gesture_individuation_dict))
+        for gesture_name, application_type in gesture_options.items():
+            self.gesture_individuation_dict[gesture_name] = Application.name2type[application_type]
+        # print(f"gesture_individuation_dict: {gesture_individuation_dict}")
+        # print(f"Individuation.dir_path: {Individuation.dir_path}")
+
+    def set_speech_individuation(self, speech_options) -> None:
+        self.speech_individuation_dict = {}
+        # self.speech_individuation_dict = speech_options
+        print(f"speech_options: {speech_options}")
+        with open(self.speech_individuation_file_path, 'w' , encoding = "utf-8" ) as f:
+            f.write(str(speech_options))
+        for application_type , speech_text in speech_options.items():
+            self.speech_individuation_dict[speech_text] = Application.name2type[application_type]
+        
+        
+individuation = Individuation()
+
+if __name__ == '__main__':
+    test_gesture_individuation_dict = {
+        "握拳": '播放音乐',
+        "挥手": '播放音乐',
+        "竖起大拇指":'播放音乐'
+    }
+    individuation.set_gesture_individuation(test_gesture_individuation_dict)